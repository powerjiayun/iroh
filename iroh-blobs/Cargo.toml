[package]
name = "iroh-blobs"
version = "0.18.0"
edition = "2021"
readme = "README.md"
description = "blob and collection transfer support for iroh"
license = "MIT OR Apache-2.0"
authors = ["dignifiedquire <me@dignifiedquire.com>", "n0 team"]
repository = "https://github.com/n0-computer/iroh"
keywords = ["hashing", "quic", "blake3"]

# Sadly this also needs to be updated in .github/workflows/ci.yml
rust-version = "1.76"

[lints]
workspace = true

[dependencies]
anyhow = { version = "1" }
bao-tree = {  version = "0.13", features = ["tokio_fsm", "validate"], default-features = false }
bytes = { version = "1.4", features = ["serde"] }
chrono = "0.4.31"
derive_more = { version = "1.0.0-beta.6", features = ["debug", "display", "deref", "deref_mut", "from", "try_into", "into"] }
flume = "0.11"
futures-buffered = "0.2.4"
futures-lite = "2.3"
genawaiter = { version = "0.99.1", features = ["futures03"] }
hashlink = { version = "0.9.0", optional = true }
hex = "0.4.3"
iroh-base = { version = "0.18.0", features = ["redb"], path = "../iroh-base" }
iroh-io = { version = "0.6.0", features = ["stats"] }
iroh-metrics = { version = "0.18.0", path = "../iroh-metrics", optional = true }
iroh-net = { version = "0.18.0", path = "../iroh-net" }
num_cpus = "1.15.0"
parking_lot = { version = "0.12.1", optional = true }
postcard = { version = "1", default-features = false, features = ["alloc", "use-std", "experimental-derive"] }
<<<<<<< HEAD
quinn = { version = "0.11", features = ["ring"] }
=======
>>>>>>> eb74cf6a
rand = "0.8"
range-collections = "0.4.0"
redb = { version = "2.0.0", optional = true }
redb_v1  = { package = "redb", version = "1.5.1", optional = true }
reflink-copy = { version = "0.1.8", optional = true }
self_cell = "1.0.1"
serde = { version = "1", features = ["derive"] }
smallvec = { version = "1.10.0", features = ["serde", "const_new"] }
tempfile = { version = "3.10.0", optional = true }
thiserror = "1"
tokio = { version = "1", features = ["fs"] }
tokio-util = { version = "0.7", features = ["io-util", "io", "rt"] }
tracing = "0.1"
tracing-futures = "0.2.5"

[dev-dependencies]
http-body = "0.4.5"
iroh-blobs = { path = ".", features = ["downloader"] }
iroh-test = { path = "../iroh-test" }
futures-buffered = "0.2.4"
proptest = "1.0.0"
serde_json = "1.0.107"
serde_test = "1.0.176"
tokio = { version = "1", features = ["macros", "test-util"] }
tracing-subscriber = { version = "0.3", features = ["env-filter"] }
rcgen = "0.12.0"
rustls = { version = "0.23", default-features = false, features = ["ring"] }
tempfile = "3.10.0"
futures-util = "0.3.30"

[dev-dependencies.quinn]
# This allows writing the examples without relying on iroh-net.
# Though as they still depend on iroh-quinn this is perhaps not very
# useful right now.  Changing them is a bit more work however.
package = "iroh-quinn"
version = "0.10"

[features]
default = ["fs-store"]
downloader = ["dep:parking_lot", "tokio-util/time", "dep:hashlink"]
fs-store = ["dep:reflink-copy", "redb", "dep:redb_v1", "dep:tempfile"]
metrics = ["dep:iroh-metrics"]
redb = ["dep:redb"]

[package.metadata.docs.rs]
all-features = true

[[example]]
name = "provide-bytes"

[[example]]
name = "fetch-fsm"

[[example]]
name = "fetch-stream"<|MERGE_RESOLUTION|>--- conflicted
+++ resolved
@@ -34,10 +34,7 @@
 num_cpus = "1.15.0"
 parking_lot = { version = "0.12.1", optional = true }
 postcard = { version = "1", default-features = false, features = ["alloc", "use-std", "experimental-derive"] }
-<<<<<<< HEAD
 quinn = { version = "0.11", features = ["ring"] }
-=======
->>>>>>> eb74cf6a
 rand = "0.8"
 range-collections = "0.4.0"
 redb = { version = "2.0.0", optional = true }
