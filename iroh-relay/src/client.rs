--- conflicted
+++ resolved
@@ -10,22 +10,15 @@
     task::{self, Poll},
 };
 
-<<<<<<< HEAD
 use anyhow::{anyhow, bail, Context, Result};
-use base64::{engine::general_purpose::URL_SAFE, Engine as _};
 use bytes::Bytes;
 use conn::Conn;
+use data_encoding::BASE64URL;
 use futures_lite::Stream;
 use futures_util::{
     stream::{SplitSink, SplitStream},
     Sink, StreamExt,
 };
-=======
-use bytes::Bytes;
-use conn::{Conn, ConnBuilder, ConnReader, ConnReceiver, ConnWriter, ReceivedMessage};
-use data_encoding::BASE64URL;
-use futures_util::StreamExt;
->>>>>>> 88731908
 use hickory_resolver::TokioResolver as DnsResolver;
 use http_body_util::Empty;
 use hyper::{
