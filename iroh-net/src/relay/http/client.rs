//! Based on tailscale/derp/derphttp/derphttp_client.go

use std::collections::HashMap;
use std::net::{IpAddr, SocketAddr};
use std::sync::Arc;
use std::time::Duration;

use base64::{engine::general_purpose::URL_SAFE, Engine as _};
use bytes::Bytes;
use futures_lite::future::Boxed as BoxFuture;
use futures_util::StreamExt;
use http_body_util::Empty;
use hyper::body::Incoming;
use hyper::header::UPGRADE;
use hyper::upgrade::Parts;
use hyper::Request;
use hyper_util::rt::TokioIo;
use rand::Rng;
use rustls::client::Resumption;
use tokio::io::{AsyncRead, AsyncWrite};
use tokio::net::TcpStream;
use tokio::sync::{mpsc, oneshot};
use tokio::task::JoinSet;
use tokio::time::Instant;
use tokio_util::codec::{FramedRead, FramedWrite};
use tracing::{debug, error, info_span, trace, warn, Instrument};
use url::Url;

use crate::dns::{DnsResolver, ResolverExt};
use crate::key::{PublicKey, SecretKey};
use crate::relay::client::{ConnReader, ConnWriter};
use crate::relay::codec::DerpCodec;
use crate::relay::http::streams::{downcast_upgrade, MaybeTlsStream};
use crate::relay::http::RELAY_PATH;
use crate::relay::RelayUrl;
use crate::relay::{
    client::Client as RelayClient, client::ClientBuilder as RelayClientBuilder,
    client::ClientReceiver as RelayClientReceiver, ReceivedMessage,
};
use crate::util::chain;
use crate::util::AbortingJoinHandle;

use super::server::Protocol;
use super::streams::ProxyStream;

const DIAL_NODE_TIMEOUT: Duration = Duration::from_millis(1500);
const PING_TIMEOUT: Duration = Duration::from_secs(5);
const CONNECT_TIMEOUT: Duration = Duration::from_secs(10);
const DNS_TIMEOUT: Duration = Duration::from_secs(1);

/// Possible connection errors on the [`Client`]
#[derive(Debug, thiserror::Error)]
pub enum ClientError {
    /// The client is closed
    #[error("client is closed")]
    Closed,
    /// There no underlying relay [`super::client::Client`] client exists for this http relay [`Client`]
    #[error("no relay client")]
    NoClient,
    /// There was an error sending a packet
    #[error("error sending a packet")]
    Send,
    /// There was an error receiving a packet
    #[error("error receiving a packet: {0:?}")]
    Receive(anyhow::Error),
    /// There was a connection timeout error
    #[error("connect timeout")]
    ConnectTimeout,
    /// No relay nodes are available
    #[error("Relay node is not available")]
    RelayNodeNotAvail,
    /// No relay nodes are available with that name
    #[error("no nodes available for {0}")]
    NoNodeForTarget(String),
    /// The relay node specified only allows STUN requests
    #[error("no relay nodes found for {0}, only are stun_only nodes")]
    StunOnlyNodesFound(String),
    /// There was an error dialing
    #[error("dial error")]
    DialIO(#[from] std::io::Error),
    /// There was an error from the task doing the dialing
    #[error("dial error")]
    DialTask(#[from] tokio::task::JoinError),
    /// Both IPv4 and IPv6 are disabled for this relay node
    #[error("both IPv4 and IPv6 are explicitly disabled for this node")]
    IPDisabled,
    /// No local addresses exist
    #[error("no local addr: {0}")]
    NoLocalAddr(String),
    /// There was http server [`hyper::Error`]
    #[error("http connection error")]
    Hyper(#[from] hyper::Error),
    /// There was an http error [`http::Error`].
    #[error("http error")]
    Http(#[from] http::Error),
    /// There was an unexpected status code
    #[error("unexpected status code: expected {0}, got {1}")]
    UnexpectedStatusCode(hyper::StatusCode, hyper::StatusCode),
    /// The connection failed to upgrade
    #[error("failed to upgrade connection: {0}")]
    Upgrade(String),
    /// The connection failed to proxy
    #[error("failed to proxy connection: {0}")]
    Proxy(String),
    /// The relay [`super::client::Client`] failed to build
    #[error("failed to build relay client: {0}")]
    Build(String),
    /// The ping request timed out
    #[error("ping timeout")]
    PingTimeout,
    /// The ping request was aborted
    #[error("ping aborted")]
    PingAborted,
    /// This [`Client`] cannot acknowledge pings
    #[error("cannot acknowledge pings")]
    CannotAckPings,
    /// The given [`Url`] is invalid
    #[error("invalid url: {0}")]
    InvalidUrl(String),
    /// There was an error with DNS resolution
    #[error("dns: {0:?}")]
    Dns(Option<anyhow::Error>),
    /// There was a timeout resolving DNS.
    #[error("dns timeout")]
    DnsTimeout,
    /// The inner actor is gone, likely means things are shutdown.
    #[error("actor gone")]
    ActorGone,
    /// An error related to websockets, either errors with parsing ws messages or the handshake
    #[error("websocket error: {0}")]
    WebsocketError(#[from] tokio_tungstenite_wasm::Error),
}

/// An HTTP Relay client.
///
/// Cheaply clonable.
#[derive(Clone, Debug)]
pub struct Client {
    inner: mpsc::Sender<ActorMessage>,
    public_key: PublicKey,
    #[allow(dead_code)]
    recv_loop: Arc<AbortingJoinHandle<()>>,
}

#[derive(Debug)]
enum ActorMessage {
    Connect(oneshot::Sender<Result<(RelayClient, usize), ClientError>>),
    NotePreferred(bool),
    LocalAddr(oneshot::Sender<Result<Option<SocketAddr>, ClientError>>),
    Ping(oneshot::Sender<Result<Duration, ClientError>>),
    Pong([u8; 8], oneshot::Sender<Result<(), ClientError>>),
    Send(PublicKey, Bytes, oneshot::Sender<Result<(), ClientError>>),
    Close(oneshot::Sender<Result<(), ClientError>>),
    CloseForReconnect(oneshot::Sender<Result<(), ClientError>>),
    IsConnected(oneshot::Sender<Result<bool, ClientError>>),
}

/// Receiving end of a [`Client`].
#[derive(Debug)]
pub struct ClientReceiver {
    msg_receiver: mpsc::Receiver<Result<(ReceivedMessage, usize), ClientError>>,
}

#[derive(derive_more::Debug)]
struct Actor {
    secret_key: SecretKey,
    can_ack_pings: bool,
    is_preferred: bool,
    relay_client: Option<(RelayClient, RelayClientReceiver)>,
    is_closed: bool,
    #[debug("address family selector callback")]
    address_family_selector: Option<Box<dyn Fn() -> BoxFuture<bool> + Send + Sync + 'static>>,
    conn_gen: usize,
    url: RelayUrl,
    protocol: Protocol,
    #[debug("TlsConnector")]
    tls_connector: tokio_rustls::TlsConnector,
    pings: PingTracker,
    ping_tasks: JoinSet<()>,
    dns_resolver: DnsResolver,
    proxy_url: Option<Url>,
}

#[derive(Default, Debug)]
struct PingTracker(HashMap<[u8; 8], oneshot::Sender<()>>);

impl PingTracker {
    /// Note that we have sent a ping, and store the [`oneshot::Sender`] we
    /// must notify when the pong returns
    fn register(&mut self) -> ([u8; 8], oneshot::Receiver<()>) {
        let data = rand::thread_rng().gen::<[u8; 8]>();
        let (send, recv) = oneshot::channel();
        self.0.insert(data, send);
        (data, recv)
    }

    /// Remove the associated [`oneshot::Sender`] for `data` & return it.
    ///
    /// If there is no [`oneshot::Sender`] in the tracker, return `None`.
    fn unregister(&mut self, data: [u8; 8], why: &'static str) -> Option<oneshot::Sender<()>> {
        trace!("removing ping {}: {}", hex::encode(data), why);
        self.0.remove(&data)
    }
}

/// Build a Client.
#[derive(derive_more::Debug)]
pub struct ClientBuilder {
    /// Default is false
    can_ack_pings: bool,
    /// Default is false
    is_preferred: bool,
    /// Default is None
    #[debug("address family selector callback")]
    address_family_selector: Option<Box<dyn Fn() -> BoxFuture<bool> + Send + Sync + 'static>>,
    /// Default is false
    is_prober: bool,
    /// Expected PublicKey of the server
    server_public_key: Option<PublicKey>,
    /// Server url.
    url: RelayUrl,
    /// Relay protocol
    protocol: Protocol,
    /// Allow self-signed certificates from relay servers
    #[cfg(any(test, feature = "test-utils"))]
    insecure_skip_cert_verify: bool,
    /// HTTP Proxy
    proxy_url: Option<Url>,
}

impl ClientBuilder {
    /// Create a new [`ClientBuilder`]
    pub fn new(url: impl Into<RelayUrl>) -> Self {
        ClientBuilder {
            can_ack_pings: false,
            is_preferred: false,
            address_family_selector: None,
            is_prober: false,
            server_public_key: None,
            url: url.into(),
            protocol: Protocol::Relay,
            #[cfg(any(test, feature = "test-utils"))]
            insecure_skip_cert_verify: false,
            proxy_url: None,
        }
    }

    /// Sets the server url
    pub fn server_url(mut self, url: impl Into<RelayUrl>) -> Self {
        self.url = url.into();
        self
    }

    /// Sets whether to connect to the relay via websockets or not.
    /// Set to use non-websocket, normal relaying by default.
    pub fn protocol(mut self, protocol: Protocol) -> Self {
        self.protocol = protocol;
        self
    }

    /// Returns if we should prefer ipv6
    /// it replaces the relayhttp.AddressFamilySelector we pass
    /// It provides the hint as to whether in an IPv4-vs-IPv6 race that
    /// IPv4 should be held back a bit to give IPv6 a better-than-50/50
    /// chance of winning. We only return true when we believe IPv6 will
    /// work anyway, so we don't artificially delay the connection speed.
    pub fn address_family_selector<S>(mut self, selector: S) -> Self
    where
        S: Fn() -> BoxFuture<bool> + Send + Sync + 'static,
    {
        self.address_family_selector = Some(Box::new(selector));
        self
    }

    /// Enable this [`Client`] to acknowledge pings.
    pub fn can_ack_pings(mut self, can: bool) -> Self {
        self.can_ack_pings = can;
        self
    }

    /// Indicate this client is the preferred way to communicate
    /// to the peer with this client's [`PublicKey`]
    pub fn is_preferred(mut self, is: bool) -> Self {
        self.is_preferred = is;
        self
    }

    /// Indicates this client is a prober
    pub fn is_prober(mut self, is: bool) -> Self {
        self.is_prober = is;
        self
    }

    /// Skip the verification of the relay server's SSL certificates.
    ///
    /// May only be used in tests.
    #[cfg(any(test, feature = "test-utils"))]
    pub fn insecure_skip_cert_verify(mut self, skip: bool) -> Self {
        self.insecure_skip_cert_verify = skip;
        self
    }

    /// Set an explicit proxy url to proxy all HTTP(S) traffic through.
    pub fn proxy_url(mut self, url: Url) -> Self {
        self.proxy_url.replace(url);
        self
    }

    /// Build the [`Client`]
    pub fn build(self, key: SecretKey, dns_resolver: DnsResolver) -> (Client, ClientReceiver) {
        // TODO: review TLS config
        let mut roots = rustls::RootCertStore::empty();
        roots.add_trust_anchors(webpki_roots::TLS_SERVER_ROOTS.iter().map(|ta| {
            rustls::OwnedTrustAnchor::from_subject_spki_name_constraints(
                ta.subject,
                ta.spki,
                ta.name_constraints,
            )
        }));
        let mut config = rustls::client::ClientConfig::builder()
            .with_safe_defaults()
            .with_root_certificates(roots)
            .with_no_client_auth();
        #[cfg(any(test, feature = "test-utils"))]
        if self.insecure_skip_cert_verify {
            warn!("Insecure config: SSL certificates from relay servers will be trusted without verification");
            config
                .dangerous()
                .set_certificate_verifier(Arc::new(NoCertVerifier));
        }

        config.resumption = Resumption::default();

        let tls_connector: tokio_rustls::TlsConnector = Arc::new(config).into();
        let public_key = key.public();

        let inner = Actor {
            secret_key: key,
            can_ack_pings: self.can_ack_pings,
            is_preferred: self.is_preferred,
            relay_client: None,
            is_closed: false,
            address_family_selector: self.address_family_selector,
            conn_gen: 0,
            pings: PingTracker::default(),
            ping_tasks: Default::default(),
            url: self.url,
            protocol: self.protocol,
            tls_connector,
            dns_resolver,
            proxy_url: self.proxy_url,
        };

        let (msg_sender, inbox) = mpsc::channel(64);
        let (s, r) = mpsc::channel(64);
        let recv_loop = tokio::task::spawn(
            async move { inner.run(inbox, s).await }.instrument(info_span!("client")),
        );

        (
            Client {
                public_key,
                inner: msg_sender,
                recv_loop: Arc::new(recv_loop.into()),
            },
            ClientReceiver { msg_receiver: r },
        )
    }

    /// The expected [`PublicKey`] of the [`super::server::Server`] we are connecting to.
    pub fn server_public_key(mut self, server_public_key: PublicKey) -> Self {
        self.server_public_key = Some(server_public_key);
        self
    }
}

impl ClientReceiver {
    /// Reads a message from the server. Returns the message and the `conn_get`, or the number of
    /// re-connections this Client has ever made
    pub async fn recv(&mut self) -> Option<Result<(ReceivedMessage, usize), ClientError>> {
        self.msg_receiver.recv().await
    }
}

impl Client {
    /// The public key for this client
    pub fn public_key(&self) -> PublicKey {
        self.public_key
    }

    async fn send_actor<F, T>(&self, msg_create: F) -> Result<T, ClientError>
    where
        F: FnOnce(oneshot::Sender<Result<T, ClientError>>) -> ActorMessage,
    {
        let (s, r) = oneshot::channel();
        let msg = msg_create(s);
        match self.inner.send(msg).await {
            Ok(_) => {
                let res = r.await.map_err(|_| ClientError::ActorGone)??;
                Ok(res)
            }
            Err(_) => Err(ClientError::ActorGone),
        }
    }

    /// Connect to a relay Server and returns the underlying relay Client.
    ///
    /// Returns [`ClientError::Closed`] if the [`Client`] is closed.
    ///
    /// If there is already an active relay connection, returns the already
    /// connected [`crate::relay::client::Client`].
    pub async fn connect(&self) -> Result<(RelayClient, usize), ClientError> {
        self.send_actor(ActorMessage::Connect).await
    }

    /// Let the server know that this client is the preferred client
    pub async fn note_preferred(&self, is_preferred: bool) {
        self.inner
            .send(ActorMessage::NotePreferred(is_preferred))
            .await
            .ok();
    }

    /// Get the local addr of the connection. If there is no current underlying relay connection
    /// or the [`Client`] is closed, returns `None`.
    pub async fn local_addr(&self) -> Option<SocketAddr> {
        self.send_actor(ActorMessage::LocalAddr)
            .await
            .ok()
            .flatten()
    }

    /// Send a ping to the server. Return once we get an expected pong.
    ///
    /// There must be a task polling `recv_detail` to process the `pong` response.
    pub async fn ping(&self) -> Result<Duration, ClientError> {
        self.send_actor(ActorMessage::Ping).await
    }

    /// Send a pong back to the server.
    ///
    /// If there is no underlying active relay connection, it creates one before attempting to
    /// send the pong message.
    ///
    /// If there is an error sending pong, it closes the underlying relay connection before
    /// returning.
    pub async fn send_pong(&self, data: [u8; 8]) -> Result<(), ClientError> {
        self.send_actor(|s| ActorMessage::Pong(data, s)).await
    }

    /// Send a packet to the server.
    ///
    /// If there is no underlying active relay connection, it creates one before attempting to
    /// send the message.
    ///
    /// If there is an error sending the packet, it closes the underlying relay connection before
    /// returning.
    pub async fn send(&self, dst_key: PublicKey, b: Bytes) -> Result<(), ClientError> {
        self.send_actor(|s| ActorMessage::Send(dst_key, b, s)).await
    }

    /// Close the http relay connection.
    pub async fn close(self) -> Result<(), ClientError> {
        self.send_actor(ActorMessage::Close).await
    }

    /// Disconnect the http relay connection.
    pub async fn close_for_reconnect(&self) -> Result<(), ClientError> {
        self.send_actor(ActorMessage::CloseForReconnect).await
    }

    /// Returns `true` if the underlying relay connection is established.
    pub async fn is_connected(&self) -> Result<bool, ClientError> {
        self.send_actor(ActorMessage::IsConnected).await
    }
}

impl Actor {
    async fn run(
        mut self,
        mut inbox: mpsc::Receiver<ActorMessage>,
        msg_sender: mpsc::Sender<Result<(ReceivedMessage, usize), ClientError>>,
    ) {
        // Add an initial connection attempt.
        if let Err(err) = self.connect("initial connect").await {
            msg_sender.send(Err(err)).await.ok();
        }

        loop {
            tokio::select! {
                res = self.recv_detail() => {
                    if let Ok((ReceivedMessage::Pong(ping), _)) = res {
                        match self.pings.unregister(ping, "pong") {
                            Some(chan) => {
                                if chan.send(()).is_err() {
                                    warn!("pong received for ping {ping:?}, but the receiving channel was closed");
                                }
                            }
                            None => {
                                warn!("pong received for ping {ping:?}, but not registered");
                            }
                        }
                        continue;
                    }
                    msg_sender.send(res).await.ok();
                }
                Some(msg) = inbox.recv() => {
                    match msg {
                        ActorMessage::Connect(s) => {
                            let res = self.connect("actor msg").await.map(|(client, _, count)| (client, count));
                            s.send(res).ok();
                        },
                        ActorMessage::NotePreferred(is_preferred) => {
                            self.note_preferred(is_preferred).await;
                        },
                        ActorMessage::LocalAddr(s) => {
                            let res = self.local_addr();
                            s.send(Ok(res)).ok();
                        },
                        ActorMessage::Ping(s) => {
                            self.ping(s).await;
                        },
                        ActorMessage::Pong(data, s) => {
                            let res = self.send_pong(data).await;
                            s.send(res).ok();
                        },
                        ActorMessage::Send(key, data, s) => {
                            let res = self.send(key, data).await;
                            s.send(res).ok();
                        },
                        ActorMessage::Close(s) => {
                            let res = self.close().await;
                            s.send(Ok(res)).ok();
                            // shutting down
                            break;
                        },
                        ActorMessage::CloseForReconnect(s) => {
                            let res = self.close_for_reconnect().await;
                            s.send(Ok(res)).ok();
                        },
                        ActorMessage::IsConnected(s) => {
                            let res = self.is_connected();
                            s.send(Ok(res)).ok();
                        },
                    }
                }
                else => {
                    // Shutting down
                    self.close().await;
                    break;
                }
            }
        }
    }

    async fn connect(
        &mut self,
        why: &'static str,
    ) -> Result<(RelayClient, &'_ mut RelayClientReceiver, usize), ClientError> {
        debug!(
            "connect: {}, current client {}",
            why,
            self.relay_client.is_some()
        );

        if self.is_closed {
            return Err(ClientError::Closed);
        }
        async move {
            if self.relay_client.is_none() {
                trace!("no connection, trying to connect");
                let (relay_client, receiver) =
                    tokio::time::timeout(CONNECT_TIMEOUT, self.connect_0())
                        .await
                        .map_err(|_| ClientError::ConnectTimeout)??;

                self.relay_client = Some((relay_client.clone(), receiver));
                self.next_conn();
            } else {
                trace!("already had connection");
            }
            let count = self.current_conn();
            let (relay_client, receiver) = self
                .relay_client
                .as_mut()
                .map(|(c, r)| (c.clone(), r))
                .expect("just checked");

            Ok((relay_client, receiver, count))
        }
        .instrument(info_span!("connect"))
        .await
    }

    async fn connect_0(&self) -> Result<(RelayClient, RelayClientReceiver), ClientError> {
        let (reader, writer, local_addr) = match self.protocol {
            Protocol::Websocket => {
                let (reader, writer) = self.connect_ws().await?;
                let local_addr = None;
                (reader, writer, local_addr)
            }
            Protocol::Relay => {
                let (reader, writer, local_addr) = self.connect_derp().await?;
                (reader, writer, Some(local_addr))
            }
        };

        let (relay_client, receiver) =
            RelayClientBuilder::new(self.secret_key.clone(), local_addr, reader, writer)
                .build()
                .await
                .map_err(|e| ClientError::Build(e.to_string()))?;

        if self.is_preferred && relay_client.note_preferred(true).await.is_err() {
            relay_client.close().await;
            return Err(ClientError::Send);
        }

        trace!("connect_0 done");
        Ok((relay_client, receiver))
    }

    async fn connect_ws(&self) -> Result<(ConnReader, ConnWriter), ClientError> {
        let mut dial_url = (*self.url).clone();
<<<<<<< HEAD
        dial_url.set_path(RELAY_PATH);
=======
        dial_url.set_path("/derp");
        // The relay URL is exchanged with the http(s) scheme in tickets and similar.
        // We need to use the ws:// or wss:// schemes when connecting with websockets, though.
        dial_url
            .set_scheme(if self.use_tls() { "wss" } else { "ws" })
            .map_err(|()| ClientError::InvalidUrl(self.url.to_string()))?;
>>>>>>> a5a23242

        debug!(%dial_url, "Dialing relay by websocket");

        let (writer, reader) = tokio_tungstenite_wasm::connect(dial_url).await?.split();

        let reader = ConnReader::Ws(reader);
        let writer = ConnWriter::Ws(writer);

        Ok((reader, writer))
    }

    async fn connect_derp(&self) -> Result<(ConnReader, ConnWriter, SocketAddr), ClientError> {
        let tcp_stream = self.dial_url().await?;

        let local_addr = tcp_stream
            .local_addr()
            .map_err(|e| ClientError::NoLocalAddr(e.to_string()))?;

        debug!(server_addr = ?tcp_stream.peer_addr(), %local_addr, "TCP stream connected");

        let response = if self.use_tls() {
            debug!("Starting TLS handshake");
            let hostname = self
                .tls_servername()
                .ok_or_else(|| ClientError::InvalidUrl("No tls servername".into()))?;
            let tls_stream = self.tls_connector.connect(hostname, tcp_stream).await?;
            debug!("tls_connector connect success");
            Self::start_upgrade(tls_stream).await?
        } else {
            debug!("Starting handshake");
            Self::start_upgrade(tcp_stream).await?
        };

        if response.status() != hyper::StatusCode::SWITCHING_PROTOCOLS {
            error!(
                "expected status 101 SWITCHING_PROTOCOLS, got: {}",
                response.status()
            );
            return Err(ClientError::UnexpectedStatusCode(
                hyper::StatusCode::SWITCHING_PROTOCOLS,
                response.status(),
            ));
        }

        debug!("starting upgrade");
        let upgraded = match hyper::upgrade::on(response).await {
            Ok(upgraded) => upgraded,
            Err(err) => {
                warn!("upgrade failed: {:#}", err);
                return Err(ClientError::Hyper(err));
            }
        };

        debug!("connection upgraded");
        let (reader, writer) =
            downcast_upgrade(upgraded).map_err(|e| ClientError::Upgrade(e.to_string()))?;

        let reader = ConnReader::Derp(FramedRead::new(reader, DerpCodec));
        let writer = ConnWriter::Derp(FramedWrite::new(writer, DerpCodec));

        Ok((reader, writer, local_addr))
    }

    /// Sends the HTTP upgrade request to the relay server.
    async fn start_upgrade<T>(io: T) -> Result<hyper::Response<Incoming>, ClientError>
    where
        T: AsyncRead + AsyncWrite + Send + Unpin + 'static,
    {
        let io = hyper_util::rt::TokioIo::new(io);
        let (mut request_sender, connection) = hyper::client::conn::http1::Builder::new()
            .handshake(io)
            .await?;
        tokio::spawn(
            // This task drives the HTTP exchange, completes once connection is upgraded.
            async move {
                debug!("HTTP upgrade driver started");
                if let Err(err) = connection.with_upgrades().await {
                    error!("HTTP upgrade error: {err:#}");
                }
                debug!("HTTP upgrade driver finished");
            }
            .instrument(info_span!("http-driver")),
        );
        debug!("Sending upgrade request");
        let req = Request::builder()
            .uri(RELAY_PATH)
            .header(UPGRADE, Protocol::Relay.upgrade_header())
            .body(http_body_util::Empty::<hyper::body::Bytes>::new())?;
        request_sender.send_request(req).await.map_err(From::from)
    }

    async fn note_preferred(&mut self, is_preferred: bool) {
        let old = &mut self.is_preferred;
        if *old == is_preferred {
            return;
        }
        *old = is_preferred;

        // only send the preference if we already have a connection
        let res = {
            if let Some((ref client, _)) = self.relay_client {
                client.note_preferred(is_preferred).await
            } else {
                return;
            }
        };
        // need to do this outside the above closure because they rely on the same lock
        // if there was an error sending, close the underlying relay connection
        if res.is_err() {
            self.close_for_reconnect().await;
        }
    }

    fn local_addr(&self) -> Option<SocketAddr> {
        if self.is_closed {
            return None;
        }
        if let Some((ref client, _)) = self.relay_client {
            client.local_addr()
        } else {
            None
        }
    }

    async fn ping(&mut self, s: oneshot::Sender<Result<Duration, ClientError>>) {
        let connect_res = self.connect("ping").await.map(|(c, _, _)| c);
        let (ping, recv) = self.pings.register();
        trace!("ping: {}", hex::encode(ping));

        self.ping_tasks.spawn(async move {
            let res = match connect_res {
                Ok(client) => {
                    let start = Instant::now();
                    if let Err(err) = client.send_ping(ping).await {
                        warn!("failed to send ping: {:?}", err);
                        Err(ClientError::Send)
                    } else {
                        match tokio::time::timeout(PING_TIMEOUT, recv).await {
                            Ok(Ok(())) => Ok(start.elapsed()),
                            Err(_) => Err(ClientError::PingTimeout),
                            Ok(Err(_)) => Err(ClientError::PingAborted),
                        }
                    }
                }
                Err(err) => Err(err),
            };
            s.send(res).ok();
        });
    }

    async fn send(&mut self, dst_key: PublicKey, b: Bytes) -> Result<(), ClientError> {
        trace!(dst = %dst_key.fmt_short(), len = b.len(), "send");
        let (client, _, _) = self.connect("send").await?;
        if client.send(dst_key, b).await.is_err() {
            self.close_for_reconnect().await;
            return Err(ClientError::Send);
        }
        Ok(())
    }

    async fn send_pong(&mut self, data: [u8; 8]) -> Result<(), ClientError> {
        debug!("send_pong");
        if self.can_ack_pings {
            let (client, _, _) = self.connect("send_pong").await?;
            if client.send_pong(data).await.is_err() {
                self.close_for_reconnect().await;
                return Err(ClientError::Send);
            }
            Ok(())
        } else {
            Err(ClientError::CannotAckPings)
        }
    }

    async fn close(mut self) {
        if !self.is_closed {
            self.is_closed = true;
            self.close_for_reconnect().await;
        }
    }

    fn is_connected(&self) -> bool {
        if self.is_closed {
            return false;
        }
        self.relay_client.is_some()
    }

    fn current_conn(&self) -> usize {
        self.conn_gen
    }

    fn next_conn(&mut self) -> usize {
        self.conn_gen = self.conn_gen.wrapping_add(1);
        self.conn_gen
    }

    fn tls_servername(&self) -> Option<rustls::ServerName> {
        self.url
            .host_str()
            .and_then(|s| rustls::ServerName::try_from(s).ok())
    }

    fn use_tls(&self) -> bool {
        // only disable tls if we are explicitly dialing a http url
        #[allow(clippy::match_like_matches_macro)]
        match self.url.scheme() {
            "http" => false,
            "ws" => false,
            _ => true,
        }
    }

    async fn dial_url(&self) -> Result<ProxyStream, ClientError> {
        if let Some(ref proxy) = self.proxy_url {
            let stream = self.dial_url_proxy(proxy.clone()).await?;
            Ok(ProxyStream::Proxied(stream))
        } else {
            let stream = self.dial_url_direct().await?;
            Ok(ProxyStream::Raw(stream))
        }
    }

    async fn dial_url_direct(&self) -> Result<TcpStream, ClientError> {
        debug!(%self.url, "dial url");
        let prefer_ipv6 = self.prefer_ipv6().await;
        let dst_ip = resolve_host(&self.dns_resolver, &self.url, prefer_ipv6).await?;

        let port = url_port(&self.url)
            .ok_or_else(|| ClientError::InvalidUrl("missing url port".into()))?;
        let addr = SocketAddr::new(dst_ip, port);

        debug!("connecting to {}", addr);
        let tcp_stream =
            tokio::time::timeout(
                DIAL_NODE_TIMEOUT,
                async move { TcpStream::connect(addr).await },
            )
            .await
            .map_err(|_| ClientError::ConnectTimeout)?
            .map_err(ClientError::DialIO)?;

        tcp_stream.set_nodelay(true)?;

        Ok(tcp_stream)
    }

    async fn dial_url_proxy(
        &self,
        proxy_url: Url,
    ) -> Result<chain::Chain<std::io::Cursor<Bytes>, MaybeTlsStream>, ClientError> {
        debug!(%self.url, %proxy_url, "dial url via proxy");

        // Resolve proxy DNS
        let prefer_ipv6 = self.prefer_ipv6().await;
        let proxy_ip = resolve_host(&self.dns_resolver, &proxy_url, prefer_ipv6).await?;

        let proxy_port = url_port(&proxy_url)
            .ok_or_else(|| ClientError::Proxy("missing proxy url port".into()))?;
        let proxy_addr = SocketAddr::new(proxy_ip, proxy_port);

        debug!(%proxy_addr, "connecting to proxy");

        let tcp_stream = tokio::time::timeout(DIAL_NODE_TIMEOUT, async move {
            TcpStream::connect(proxy_addr).await
        })
        .await
        .map_err(|_| ClientError::ConnectTimeout)?
        .map_err(ClientError::DialIO)?;

        tcp_stream.set_nodelay(true)?;

        // Setup TLS if necessary
        let io = if proxy_url.scheme() == "http" {
            MaybeTlsStream::Raw(tcp_stream)
        } else {
            let hostname = proxy_url
                .host_str()
                .and_then(|s| rustls::ServerName::try_from(s).ok())
                .ok_or_else(|| ClientError::InvalidUrl("No tls servername for proxy url".into()))?;
            let tls_stream = self.tls_connector.connect(hostname, tcp_stream).await?;
            MaybeTlsStream::Tls(tls_stream)
        };
        let io = TokioIo::new(io);

        let target_host = self
            .url
            .host_str()
            .ok_or_else(|| ClientError::Proxy("missing proxy host".into()))?;

        let port =
            url_port(&self.url).ok_or_else(|| ClientError::Proxy("invalid target port".into()))?;

        // Establish Proxy Tunnel
        let mut req_builder = Request::builder()
            .uri(format!("{}:{}", target_host, port))
            .method("CONNECT")
            .header("Host", target_host)
            .header("Proxy-Connection", "Keep-Alive");
        if !proxy_url.username().is_empty() {
            // Passthrough authorization
            // https://developer.mozilla.org/en-US/docs/Web/HTTP/Headers/Proxy-Authorization
            debug!(
                "setting proxy-authorization: username={}",
                proxy_url.username()
            );
            let to_encode = format!(
                "{}:{}",
                proxy_url.username(),
                proxy_url.password().unwrap_or_default()
            );
            let encoded = URL_SAFE.encode(to_encode);
            req_builder = req_builder.header("Proxy-Authorization", format!("Basic {}", encoded));
        }
        let req = req_builder.body(Empty::<Bytes>::new())?;

        debug!("Sending proxy request: {:?}", req);

        let (mut sender, conn) = hyper::client::conn::http1::handshake(io).await?;
        tokio::task::spawn(async move {
            if let Err(err) = conn.with_upgrades().await {
                error!("Proxy connection failed: {:?}", err);
            }
        });

        let res = sender.send_request(req).await?;
        if !res.status().is_success() {
            return Err(ClientError::Proxy(format!(
                "failed to connect to proxy: {}",
                res.status(),
            )));
        }

        let upgraded = hyper::upgrade::on(res).await?;
        let Ok(Parts { io, read_buf, .. }) = upgraded.downcast::<TokioIo<MaybeTlsStream>>() else {
            return Err(ClientError::Proxy("invalid upgrade".to_string()));
        };

        let res = chain::chain(std::io::Cursor::new(read_buf), io.into_inner());

        Ok(res)
    }

    /// Reports whether IPv4 dials should be slightly
    /// delayed to give IPv6 a better chance of winning dial races.
    /// Implementations should only return true if IPv6 is expected
    /// to succeed. (otherwise delaying IPv4 will delay the connection
    /// overall)
    async fn prefer_ipv6(&self) -> bool {
        match self.address_family_selector {
            Some(ref selector) => selector().await,
            None => false,
        }
    }

    async fn recv_detail(&mut self) -> Result<(ReceivedMessage, usize), ClientError> {
        if let Some((_client, client_receiver)) = self.relay_client.as_mut() {
            trace!("recv_detail tick");
            match client_receiver.recv().await {
                Ok(msg) => {
                    let current_gen = self.current_conn();
                    return Ok((msg, current_gen));
                }
                Err(e) => {
                    self.close_for_reconnect().await;
                    if self.is_closed {
                        return Err(ClientError::Closed);
                    }
                    // TODO(ramfox): more specific error?
                    return Err(ClientError::Receive(e));
                }
            }
        }
        std::future::pending().await
    }

    /// Close the underlying relay connection. The next time the client takes some action that
    /// requires a connection, it will call `connect`.
    async fn close_for_reconnect(&mut self) {
        debug!("close for reconnect");
        if let Some((client, _)) = self.relay_client.take() {
            client.close().await
        }
    }
}

async fn resolve_host(
    resolver: &DnsResolver,
    url: &Url,
    prefer_ipv6: bool,
) -> Result<IpAddr, ClientError> {
    let host = url
        .host()
        .ok_or_else(|| ClientError::InvalidUrl("missing host".into()))?;
    match host {
        url::Host::Domain(domain) => {
            // Need to do a DNS lookup
            let mut addrs = resolver
                .lookup_ipv4_ipv6(domain, DNS_TIMEOUT)
                .await
                .map_err(|e| ClientError::Dns(Some(e)))?
                .peekable();

            let found = if prefer_ipv6 {
                let first = addrs.peek().copied();
                addrs.find(IpAddr::is_ipv6).or(first)
            } else {
                addrs.next()
            };

            found.ok_or_else(|| ClientError::Dns(None))
        }
        url::Host::Ipv4(ip) => Ok(IpAddr::V4(ip)),
        url::Host::Ipv6(ip) => Ok(IpAddr::V6(ip)),
    }
}

/// Used to allow self signed certificates in tests
#[cfg(any(test, feature = "test-utils"))]
struct NoCertVerifier;

#[cfg(any(test, feature = "test-utils"))]
impl rustls::client::ServerCertVerifier for NoCertVerifier {
    fn verify_server_cert(
        &self,
        _end_entity: &rustls::Certificate,
        _intermediates: &[rustls::Certificate],
        _server_name: &rustls::ServerName,
        _scts: &mut dyn Iterator<Item = &[u8]>,
        _ocsp_response: &[u8],
        _now: std::time::SystemTime,
    ) -> Result<rustls::client::ServerCertVerified, rustls::Error> {
        Ok(rustls::client::ServerCertVerified::assertion())
    }
}

fn url_port(url: &Url) -> Option<u16> {
    if let Some(port) = url.port() {
        return Some(port);
    }

    match url.scheme() {
        "http" => Some(80),
        "https" => Some(443),
        _ => None,
    }
}

#[cfg(test)]
mod tests {
    use anyhow::{bail, Result};

    use crate::dns::default_resolver;

    use super::*;

    #[tokio::test]
    async fn test_recv_detail_connect_error() -> Result<()> {
        let _guard = iroh_test::logging::setup();

        let key = SecretKey::generate();
        let bad_url: Url = "https://bad.url".parse().unwrap();
        let dns_resolver = default_resolver();

        let (_client, mut client_receiver) =
            ClientBuilder::new(bad_url).build(key.clone(), dns_resolver.clone());

        // ensure that the client will bubble up any connection error & not
        // just loop ad infinitum attempting to connect
        if client_receiver.recv().await.and_then(|s| s.ok()).is_some() {
            bail!("expected client with bad relay node detail to return with an error");
        }
        Ok(())
    }
}<|MERGE_RESOLUTION|>--- conflicted
+++ resolved
@@ -622,16 +622,12 @@
 
     async fn connect_ws(&self) -> Result<(ConnReader, ConnWriter), ClientError> {
         let mut dial_url = (*self.url).clone();
-<<<<<<< HEAD
         dial_url.set_path(RELAY_PATH);
-=======
-        dial_url.set_path("/derp");
         // The relay URL is exchanged with the http(s) scheme in tickets and similar.
         // We need to use the ws:// or wss:// schemes when connecting with websockets, though.
         dial_url
             .set_scheme(if self.use_tls() { "wss" } else { "ws" })
             .map_err(|()| ClientError::InvalidUrl(self.url.to_string()))?;
->>>>>>> a5a23242
 
         debug!(%dial_url, "Dialing relay by websocket");
 
