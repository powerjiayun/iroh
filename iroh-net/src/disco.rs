//! Contains the discovery message types.
//!
//! A discovery message is:
//!
//! Header:
//!
//! ```ignore
//! magic:            [u8; 6]  // “TS💬” (0x54 53 f0 9f 92 ac)
//! sender_disco_pub: [u8; 32] // nacl public key
//! nonce:            [u8; 24]
//! ````
//! The recipient then decrypts the bytes following (the nacl secretbox)
//! and then the inner payload structure is:
//!
//! ```ignore
//! message_type:    u8   // (the MessageType constants below)
//! message_version: u8   // (0 for now; but always ignore bytes at the end)
//! message_payload: &[u8]
//! ```

use std::{
    fmt::Display,
    net::{IpAddr, SocketAddr},
};

use anyhow::{anyhow, bail, ensure, Result};
use url::Url;

use crate::{derp::DerpUrl, key, net::ip::to_canonical};

use super::{key::PublicKey, stun};

// TODO: custom magicn
/// The 6 byte header of all discovery messages.
pub const MAGIC: &str = "TS💬"; // 6 bytes: 0x54 53 f0 9f 92 ac
pub const MAGIC_LEN: usize = MAGIC.as_bytes().len();

/// Current Version.
const V0: u8 = 0;

pub(crate) const KEY_LEN: usize = 32;
const TX_LEN: usize = 12;

// Sizes for the inner message structure.

/// Header: Type | Version
const HEADER_LEN: usize = 2;

const PING_LEN: usize = TX_LEN + key::PUBLIC_KEY_LENGTH;
const EP_LENGTH: usize = 16 + 2; // 16 byte IP address + 2 byte port

#[derive(Debug, Clone, Copy, PartialEq, Eq, Hash)]
#[repr(u8)]
pub enum MessageType {
    Ping = 0x01,
    Pong = 0x02,
    CallMeMaybe = 0x03,
}

impl TryFrom<u8> for MessageType {
    type Error = u8;

    fn try_from(value: u8) -> std::result::Result<Self, Self::Error> {
        match value {
            0x01 => Ok(MessageType::Ping),
            0x02 => Ok(MessageType::Pong),
            0x03 => Ok(MessageType::CallMeMaybe),
            _ => Err(value),
        }
    }
}

const MESSAGE_HEADER_LEN: usize = MAGIC_LEN + KEY_LEN;

pub fn encode_message(sender: &PublicKey, seal: Vec<u8>) -> Vec<u8> {
    let mut out = Vec::with_capacity(MESSAGE_HEADER_LEN);
    out.extend_from_slice(MAGIC.as_bytes());
    out.extend_from_slice(sender.as_bytes());
    out.extend(seal);

    out
}

/// Reports whether p looks like it's a packet containing an encrypted disco message.
pub fn looks_like_disco_wrapper(p: &[u8]) -> bool {
    if p.len() < MESSAGE_HEADER_LEN {
        return false;
    }

    &p[..MAGIC_LEN] == MAGIC.as_bytes()
}

/// If `p` looks like a disco message it returns the slice of `p` that represents the disco public key source,
/// and the part that is the box.
pub fn source_and_box(p: &[u8]) -> Option<(PublicKey, &[u8])> {
    if !looks_like_disco_wrapper(p) {
        return None;
    }

    let source = &p[MAGIC_LEN..MAGIC_LEN + KEY_LEN];
    let sender = PublicKey::try_from(source).ok()?;
    let sealed_box = &p[MAGIC_LEN + KEY_LEN..];
    Some((sender, sealed_box))
}

/// A discovery message.
#[derive(Debug, Clone, PartialEq, Eq)]
pub enum Message {
    Ping(Ping),
    Pong(Pong),
    CallMeMaybe(CallMeMaybe),
}

#[derive(Debug, Clone, PartialEq, Eq)]
pub struct Ping {
    /// Random client-generated per-ping transaction ID.
    pub tx_id: stun::TransactionId,

    /// Allegedly the ping sender's wireguard public key.
    /// It shouldn't be trusted by itself, but can be combined with
    /// netmap data to reduce the discokey:nodekey relation from 1:N to 1:1.
    pub node_key: PublicKey,
}

/// A response a Ping.
///
/// It includes the sender's source IP + port, so it's effectively a STUN response.
#[derive(Debug, Clone, PartialEq, Eq)]
pub struct Pong {
    pub tx_id: stun::TransactionId,
    /// 18 bytes (16+2) on the wire; v4-mapped ipv6 for IPv4.
    pub src: SendAddr,
}

/// Addresses to which we can send. This is either a UDP or a derp address.
#[derive(Debug, Clone, PartialEq, Eq, Hash)]
pub enum SendAddr {
    /// UDP, the ip addr.
    Udp(SocketAddr),
    /// Derp Url.
    Derp(DerpUrl),
}

impl SendAddr {
    /// Returns if this is a `derp` addr.
    pub fn is_derp(&self) -> bool {
        matches!(self, Self::Derp(_))
    }

    /// Returns the `Some(Url)` if it is a derp addr.
    pub fn derp_url(&self) -> Option<DerpUrl> {
        match self {
            Self::Derp(url) => Some(url.0.clone()),
            Self::Udp(_) => None,
        }
    }
}

impl PartialEq<SocketAddr> for SendAddr {
    fn eq(&self, other: &SocketAddr) -> bool {
        match self {
            Self::Derp(_) => false,
            Self::Udp(addr) => addr.eq(other),
        }
    }
}

impl Display for SendAddr {
    fn fmt(&self, f: &mut std::fmt::Formatter<'_>) -> std::fmt::Result {
        match self {
            SendAddr::Derp(id) => write!(f, "Derp({})", id),
            SendAddr::Udp(addr) => write!(f, "UDP({})", addr),
        }
    }
}

/// Message sent only over DERP to request that the recipient try
/// to open up a magicsock path back to the sender.
///
/// The sender should've already sent UDP packets to the peer to open
/// up the stateful firewall mappings inbound.
///
/// The recipient may choose to not open a path back, if it's already happy with its path.
/// But usually it will.
#[derive(Debug, Clone, PartialEq, Eq)]
pub struct CallMeMaybe {
    /// What the peer believes its endpoints are.
    pub my_numbers: Vec<SocketAddr>,
}

impl Ping {
    fn from_bytes(ver: u8, p: &[u8]) -> Result<Self> {
        ensure!(ver == V0, "invalid version");
        // Deliberately lax on longer-than-expected messages, for future compatibility.
        ensure!(p.len() >= PING_LEN, "message too short");
        let tx_id: [u8; TX_LEN] = p[..TX_LEN].try_into().unwrap();
        let raw_key = &p[TX_LEN..TX_LEN + key::PUBLIC_KEY_LENGTH];
        let node_key = PublicKey::try_from(raw_key)?;
        let tx_id = stun::TransactionId::from(tx_id);

        Ok(Ping { tx_id, node_key })
    }

    fn as_bytes(&self) -> Vec<u8> {
        let header = msg_header(MessageType::Ping, V0);
        let mut out = vec![0u8; PING_LEN + HEADER_LEN];

        out[..HEADER_LEN].copy_from_slice(&header);
        out[HEADER_LEN..HEADER_LEN + TX_LEN].copy_from_slice(&self.tx_id);
        out[HEADER_LEN + TX_LEN..].copy_from_slice(self.node_key.as_ref());

        out
    }
}

fn send_addr_from_bytes(p: &[u8]) -> Result<SendAddr> {
    ensure!(p.len() > 2, "too short");
    match p[0] {
        0u8 => {
            ensure!(p.len() - 1 == EP_LENGTH, "invalid length");
            let addr = socket_addr_from_bytes(&p[1..]);
            Ok(SendAddr::Udp(addr))
        }
        1u8 => {
            let s = std::str::from_utf8(&p[1..])?;
            let u: Url = s.parse()?;
<<<<<<< HEAD
            Ok(SendAddr::Derp(DerpUrl(u)))
=======
            Ok(SendAddr::Derp(u.into()))
>>>>>>> 78445770
        }
        _ => {
            bail!("invalid addr type {}", p[0]);
        }
    }
}

fn send_addr_to_vec(addr: &SendAddr) -> Vec<u8> {
    match addr {
        SendAddr::Derp(url) => {
            let mut out = vec![1u8];
            out.extend_from_slice(url.to_string().as_bytes());
            out
        }
        SendAddr::Udp(ip) => {
            let mut out = vec![0u8];
            out.extend_from_slice(&socket_addr_as_bytes(ip));
            out
        }
    }
}

// Assumes p.len() == EP_LENGTH
fn socket_addr_from_bytes(p: &[u8]) -> SocketAddr {
    debug_assert_eq!(p.len(), EP_LENGTH);

    let raw_src_ip: [u8; 16] = p[..16].try_into().unwrap();
    let raw_port: [u8; 2] = p[16..].try_into().unwrap();

    let src_ip = to_canonical(IpAddr::from(raw_src_ip));
    let src_port = u16::from_le_bytes(raw_port);

    SocketAddr::new(src_ip, src_port)
}

fn socket_addr_as_bytes(addr: &SocketAddr) -> [u8; EP_LENGTH] {
    let mut out = [0u8; EP_LENGTH];
    let ipv6 = match addr.ip() {
        IpAddr::V4(v4) => v4.to_ipv6_mapped(),
        IpAddr::V6(v6) => v6,
    };
    out[..16].copy_from_slice(&ipv6.octets());
    out[16..].copy_from_slice(&addr.port().to_le_bytes());

    out
}

impl Pong {
    fn from_bytes(ver: u8, p: &[u8]) -> Result<Self> {
        ensure!(ver == V0, "invalid version");
        ensure!(p.len() >= TX_LEN, "message too short");
        let tx_id: [u8; TX_LEN] = p[..TX_LEN].try_into().unwrap();
        let tx_id = stun::TransactionId::from(tx_id);
        let src = send_addr_from_bytes(&p[TX_LEN..])?;

        Ok(Pong { tx_id, src })
    }

    fn as_bytes(&self) -> Vec<u8> {
        let header = msg_header(MessageType::Pong, V0);
        let mut out = header.to_vec();
        out.extend_from_slice(&self.tx_id);

        let src_bytes = send_addr_to_vec(&self.src);
        out.extend(src_bytes);
        out
    }
}

impl CallMeMaybe {
    fn from_bytes(ver: u8, p: &[u8]) -> Result<Self> {
        ensure!(ver == V0, "invalid version");
        ensure!(p.len() % EP_LENGTH == 0, "invalid entries");

        let num_entries = p.len() / EP_LENGTH;
        let mut m = CallMeMaybe {
            my_numbers: Vec::with_capacity(num_entries),
        };

        for chunk in p.chunks_exact(EP_LENGTH) {
            let src = socket_addr_from_bytes(chunk);
            m.my_numbers.push(src);
        }

        Ok(m)
    }

    fn as_bytes(&self) -> Vec<u8> {
        let header = msg_header(MessageType::CallMeMaybe, V0);
        let mut out = vec![0u8; HEADER_LEN + self.my_numbers.len() * EP_LENGTH];
        out[..HEADER_LEN].copy_from_slice(&header);

        for (m, chunk) in self
            .my_numbers
            .iter()
            .zip(out[HEADER_LEN..].chunks_exact_mut(EP_LENGTH))
        {
            let raw = socket_addr_as_bytes(m);
            chunk.copy_from_slice(&raw);
        }

        out
    }
}

impl Message {
    /// Parses the encrypted part of the message from inside the nacl secretbox.
    pub fn from_bytes(p: &[u8]) -> Result<Self> {
        ensure!(p.len() >= 2, "message too short");

        let t = MessageType::try_from(p[0]).map_err(|v| anyhow!("unknown message type: {}", v))?;
        let ver = p[1];
        let p = &p[2..];
        match t {
            MessageType::Ping => {
                let ping = Ping::from_bytes(ver, p)?;
                Ok(Message::Ping(ping))
            }
            MessageType::Pong => {
                let pong = Pong::from_bytes(ver, p)?;
                Ok(Message::Pong(pong))
            }
            MessageType::CallMeMaybe => {
                let cm = CallMeMaybe::from_bytes(ver, p)?;
                Ok(Message::CallMeMaybe(cm))
            }
        }
    }

    /// Serialize this message to bytes.
    pub fn as_bytes(&self) -> Vec<u8> {
        match self {
            Message::Ping(ping) => ping.as_bytes(),
            Message::Pong(pong) => pong.as_bytes(),
            Message::CallMeMaybe(cm) => cm.as_bytes(),
        }
    }
}

impl Display for Message {
    fn fmt(&self, f: &mut std::fmt::Formatter<'_>) -> std::fmt::Result {
        match self {
            Message::Ping(ping) => {
                write!(f, "Ping(tx={})", hex::encode(ping.tx_id))
            }
            Message::Pong(pong) => {
                write!(f, "Pong(tx={})", hex::encode(pong.tx_id))
            }
            Message::CallMeMaybe(_) => {
                write!(f, "CallMeMaybe")
            }
        }
    }
}

const fn msg_header(t: MessageType, ver: u8) -> [u8; HEADER_LEN] {
    [t as u8, ver]
}

#[cfg(test)]
mod tests {
    use crate::key::SecretKey;

    use super::*;

    #[test]
    fn test_to_from_bytes() {
        struct Test {
            name: &'static str,
            m: Message,
            want: &'static str,
        }
        let tests = [
            Test {
                name: "ping_with_nodekey_src",
                m: Message::Ping(Ping {
                    tx_id: [1, 2, 3, 4, 5, 6, 7, 8, 9, 10, 11, 12].into(),
                    node_key: PublicKey::try_from(&[
                        190, 243, 65, 104, 37, 102, 175, 75, 243, 22, 69, 200, 167, 107, 24, 63, 216, 140, 120, 43, 4, 112, 16, 62, 117, 155, 45, 215, 72, 175, 40, 189][..]).unwrap(),
                }),
                want: "01 00 01 02 03 04 05 06 07 08 09 0a 0b 0c be f3 41 68 25 66 af 4b f3 16 45 c8 a7 6b 18 3f d8 8c 78 2b 04 70 10 3e 75 9b 2d d7 48 af 28 bd",
            },
            Test {
                name: "pong",
                m: Message::Pong(Pong{
                    tx_id: [1, 2, 3, 4, 5, 6, 7, 8, 9, 10, 11, 12].into(),
                    src:  SendAddr::Udp("2.3.4.5:1234".parse().unwrap()),
                }),
                want: "02 00 01 02 03 04 05 06 07 08 09 0a 0b 0c 00 00 00 00 00 00 00 00 00 00 00 ff ff 02 03 04 05 d2 04",
            },
            Test {
                name: "pongv6",
                m: Message::Pong(Pong {
                    tx_id: [1, 2, 3, 4, 5, 6, 7, 8, 9, 10, 11, 12].into(),
                    src: SendAddr::Udp("[fed0::12]:6666".parse().unwrap()),
                }),
                want: "02 00 01 02 03 04 05 06 07 08 09 0a 0b 0c 00 fe d0 00 00 00 00 00 00 00 00 00 00 00 00 00 12 0a 1a",
            },
            Test {
                name: "call_me_maybe",
                m: Message::CallMeMaybe(CallMeMaybe { my_numbers: Vec::new() }),
                want: "03 00",
            },
            Test {
                name: "call_me_maybe_endpoints",
                m: Message::CallMeMaybe(CallMeMaybe {
                    my_numbers: vec![
                        "1.2.3.4:567".parse().unwrap(),
                        "[2001::3456]:789".parse().unwrap(),
                    ],
                }),
                want: "03 00 00 00 00 00 00 00 00 00 00 00 ff ff 01 02 03 04 37 02 20 01 00 00 00 00 00 00 00 00 00 00 00 00 34 56 15 03",
            },
        ];
        for test in tests {
            println!("{}", test.name);

            let got = test.m.as_bytes();
            assert_eq!(
                got,
                hex::decode(test.want.replace(' ', "")).unwrap(),
                "wrong as_bytes"
            );

            let back = Message::from_bytes(&got).expect("failed to parse");
            assert_eq!(test.m, back, "wrong from_bytes");
        }
    }

    #[test]
    fn test_extraction() {
        let sender_key = SecretKey::generate();
        let recv_key = SecretKey::generate();

        let msg = Message::Ping(Ping {
            tx_id: stun::TransactionId::default(),
            node_key: sender_key.public(),
        });

        let shared = sender_key.shared(&recv_key.public());
        let mut seal = msg.as_bytes();
        shared.seal(&mut seal);

        let bytes = encode_message(&sender_key.public(), seal.clone());

        assert!(looks_like_disco_wrapper(&bytes));
        assert_eq!(source_and_box(&bytes).unwrap().0, sender_key.public());

        let (raw_key, seal_back) = source_and_box(&bytes).unwrap();
        assert_eq!(raw_key, sender_key.public());
        assert_eq!(seal_back, seal);

        let shared_recv = recv_key.shared(&sender_key.public());
        let mut open_seal = seal_back.to_vec();
        shared_recv
            .open(&mut open_seal)
            .expect("failed to open seal_back");
        let msg_back = Message::from_bytes(&open_seal).unwrap();
        assert_eq!(msg_back, msg);
    }
}<|MERGE_RESOLUTION|>--- conflicted
+++ resolved
@@ -150,7 +150,7 @@
     /// Returns the `Some(Url)` if it is a derp addr.
     pub fn derp_url(&self) -> Option<DerpUrl> {
         match self {
-            Self::Derp(url) => Some(url.0.clone()),
+            Self::Derp(url) => Some(url.clone()),
             Self::Udp(_) => None,
         }
     }
@@ -224,11 +224,7 @@
         1u8 => {
             let s = std::str::from_utf8(&p[1..])?;
             let u: Url = s.parse()?;
-<<<<<<< HEAD
-            Ok(SendAddr::Derp(DerpUrl(u)))
-=======
             Ok(SendAddr::Derp(u.into()))
->>>>>>> 78445770
         }
         _ => {
             bail!("invalid addr type {}", p[0]);
