--- conflicted
+++ resolved
@@ -1190,7 +1190,7 @@
     ) -> Option<QuicMappedAddr> {
         self.inner
             .lock()
-            .endpoint_for_ip_port(ipp)
+            .receive_ip(ipp)
             .map(|ep| ep.quic_mapped_addr)
     }
 
@@ -1283,6 +1283,11 @@
             .await
             .context("failed renaming peer data file")?;
         Ok(count)
+    }
+
+    /// Prunes peers without recent activity so that at most [`MAX_INACTIVE_PEERS`] are kept.
+    pub(super) fn prune_inactive(&self) {
+        self.inner.lock().prune_inactive();
     }
 }
 
@@ -1445,53 +1450,8 @@
         self.by_ip_port.insert(ipp, id);
     }
 
-<<<<<<< HEAD
-    // TODO: When do we want to remove endpoints?
-    // Dead code at the moment. This was already never called before, because entries were never
-    // removed from the now-removed NetworkMap.
-    // /// Deletes the endpoint.
-    // pub(super) fn delete_endpoint(&mut self, id: usize) {
-    //     if let Some(mut ep) = self.by_id.remove(&id) {
-    //         ep.stop_and_reset();
-    //         self.by_node_key.remove(ep.public_key());
-    //     }
-    //
-    //     self.by_ip_port.retain(|_, v| *v != id);
-    // }
-=======
-    /// Saves the known peer info to the given path, returning the number of peers persisted.
-    pub(super) async fn save_to_file(&self, path: &Path) -> anyhow::Result<usize> {
-        let mut known_peers = self.known_peer_addresses().peekable();
-        if known_peers.peek().is_none() {
-            // prevent file handling if unnecesary
-            return Ok(0);
-        }
-        let (tmp_file, tmp_path) = tempfile::NamedTempFile::new()
-            .context("cannot create temp file to save peer data")?
-            .into_parts();
-
-        let mut tmp = tokio::fs::File::from_std(tmp_file);
-
-        let mut count = 0;
-        for peer_addr in known_peers {
-            let ser = postcard::to_stdvec(&peer_addr).context("failed to serialize peer data")?;
-            tmp.write_all(&ser)
-                .await
-                .context("failed to persist peer data")?;
-            count += 1;
-        }
-        tmp.flush().await.context("failed to flush peer data")?;
-        drop(tmp);
-
-        // move the file
-        tokio::fs::rename(tmp_path, path)
-            .await
-            .context("failed renaming peer data file")?;
-        Ok(count)
-    }
-
     /// Prunes peers without recent activity so that at most [`MAX_INACTIVE_PEERS`] are kept.
-    pub fn prune_inactive(&mut self) {
+    fn prune_inactive(&mut self) {
         let now = Instant::now();
         let mut prune_candidates: Vec<_> = self
             .by_id
@@ -1532,7 +1492,6 @@
             self.by_quic_mapped_addr.remove(&ep.quic_mapped_addr);
         }
     }
->>>>>>> 90f73f7d
 }
 
 /// Some state and history for a specific endpoint of a endpoint.
@@ -1989,9 +1948,9 @@
     fn test_prune_direct_addresses() {
         let _guard = iroh_test::logging::setup();
 
-        let mut peer_map = PeerMap::default();
+        let peer_map = PeerMap::default();
         let public_key = SecretKey::generate().public();
-        let id = peer_map.insert_endpoint(Options {
+        let id = peer_map.inner.lock().insert_endpoint(Options {
             public_key,
             derp_region: None,
             active: false,
@@ -2009,7 +1968,7 @@
             // add address
             peer_map.add_peer_addr(peer_addr);
             // make it active
-            peer_map.receive_ip(addr);
+            peer_map.inner.lock().receive_ip(addr);
         }
 
         // offline adddresses
@@ -2019,7 +1978,8 @@
             peer_map.add_peer_addr(peer_addr);
         }
 
-        let endpoint = peer_map.by_id.get_mut(&id).unwrap();
+        let mut peer_map_inner = peer_map.inner.lock();
+        let endpoint = peer_map_inner.by_id.get_mut(&id).unwrap();
 
         // online but inactive addresses discovered via ping
         for i in 0..MAX_INACTIVE_DIRECT_ADDRESSES {
@@ -2047,12 +2007,12 @@
 
     #[test]
     fn test_prune_inactive() {
-        let mut peer_map = PeerMap::default();
+        let peer_map = PeerMap::default();
         // add one active peer and more than MAX_INACTIVE_PEERS inactive peers
         let active_peer = SecretKey::generate().public();
         let addr = SocketAddr::new(IpAddr::V4(Ipv4Addr::LOCALHOST), 167);
         peer_map.add_peer_addr(PeerAddr::new(active_peer).with_direct_addresses([addr]));
-        peer_map.receive_ip(addr).expect("registered");
+        peer_map.inner.lock().receive_ip(addr).expect("registered");
 
         for _ in 0..MAX_INACTIVE_PEERS + 1 {
             let peer = SecretKey::generate().public();
@@ -2063,6 +2023,8 @@
         peer_map.prune_inactive();
         assert_eq!(peer_map.node_count(), MAX_INACTIVE_PEERS + 1);
         peer_map
+            .inner
+            .lock()
             .endpoint_for_node_key(&active_peer)
             .expect("should not be pruned");
     }
