--- conflicted
+++ resolved
@@ -693,13 +693,8 @@
 
     /// Handles a Pong message (a reply to an earlier ping).
     ///
-<<<<<<< HEAD
-    /// It reports whether m.tx_id corresponds to a ping that this endpoint sent.
+    /// It reports the address and key that should be inserted for the endpoint if any.
     pub(super) fn handle_pong_conn(
-=======
-    /// It reports the address and key that should be inserted for the endpoint if any.
-    pub(super) async fn handle_pong_conn(
->>>>>>> 14c44973
         &mut self,
         conn_disco_public: &PublicKey,
         m: &disco::Pong,
@@ -1133,7 +1128,10 @@
         f(&inner)
     }
 
-    pub fn get_quic_mapped_addr_for_ip_port(&self, ipp: &SendAddr) -> Option<QuicMappedAddr> {
+    pub fn get_quic_mapped_addr_for_ip_port(
+        &self,
+        ipp: impl Into<IpPort>,
+    ) -> Option<QuicMappedAddr> {
         self.inner
             .lock()
             .endpoint_for_ip_port(ipp)
@@ -1301,13 +1299,6 @@
             .and_then(|id| self.by_id.get_mut(id))
     }
 
-<<<<<<< HEAD
-    // /// Returns the endpoint for the peer we believe to be at ipp, or nil if we don't know of any such peer.
-    pub(super) fn endpoint_for_ip_port(&self, ipp: &SendAddr) -> Option<&Endpoint> {
-        self.by_ip_port.get(ipp).and_then(|id| self.by_id(id))
-    }
-
-=======
     /// Returns the endpoint for the peer we believe to be at ipp, or nil if we don't know of any such peer.
     pub(super) fn endpoint_for_ip_port(&self, ipp: impl Into<IpPort>) -> Option<&Endpoint> {
         self.by_ip_port
@@ -1315,13 +1306,6 @@
             .and_then(|id| self.by_id(id))
     }
 
-    pub fn endpoint_for_ip_port_mut(&mut self, ipp: impl Into<IpPort>) -> Option<&mut Endpoint> {
-        self.by_ip_port
-            .get(&ipp.into())
-            .and_then(|id| self.by_id.get_mut(id))
-    }
-
->>>>>>> 14c44973
     pub fn endpoint_for_quic_mapped_addr_mut(
         &mut self,
         addr: &QuicMappedAddr,
