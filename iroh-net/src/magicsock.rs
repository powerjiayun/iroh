--- conflicted
+++ resolved
@@ -1324,12 +1324,8 @@
             _ => NodeMap::default(),
         };
 
-<<<<<<< HEAD
-        let inner = Arc::new(Inner {
-=======
         let udp_state = quinn_udp::UdpState::default();
         let inner = Arc::new(MagicSock {
->>>>>>> 26d718f3
             me,
             port: AtomicU16::new(port),
             secret_key,
