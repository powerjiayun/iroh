--- conflicted
+++ resolved
@@ -1107,11 +1107,6 @@
 ) -> Result<Stats>
 where
     D: BaoStore,
-<<<<<<< HEAD
-    C: FnOnce() -> F,
-    F: Future<Output = Result<quinnx::Connection>>,
-=======
->>>>>>> 93290e3f
 {
     ensure!(!nodes.is_empty(), "No nodes to download from provided.");
     let mut last_err = None;
