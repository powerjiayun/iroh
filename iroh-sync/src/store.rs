//! Storage trait and implementation for iroh-sync documents

use std::num::NonZeroUsize;

use anyhow::Result;
use iroh_bytes::Hash;
use rand_core::CryptoRngCore;
use serde::{Deserialize, Serialize};

use crate::{
    heads::AuthorHeads,
    ranger,
    sync::{Author, Namespace, Replica, SignedEntry},
    AuthorId, NamespaceId, PeerIdBytes,
};

#[cfg(feature = "fs-store")]
pub mod fs;
pub mod memory;
mod pubkeys;
pub use pubkeys::*;

/// Number of [`PeerIdBytes`] objects to cache per document.
pub(crate) const PEERS_PER_DOC_CACHE_SIZE: NonZeroUsize = match NonZeroUsize::new(5) {
    Some(val) => val,
    None => panic!("this is clearly non zero"),
};

/// Abstraction over the different available storage solutions.
pub trait Store: std::fmt::Debug + Clone + Send + Sync + 'static {
    /// The specialized instance scoped to a `Namespace`.
    type Instance: ranger::Store<SignedEntry> + PublicKeyStore + Send + Sync + 'static + Clone;

    /// Iterator over entries in the store, returned from [`Self::get_many`]
    type GetIter<'a>: Iterator<Item = Result<SignedEntry>>
    where
        Self: 'a;

    /// Iterator over all content hashes in the store, returned from [`Self::content_hashes`]
    type ContentHashesIter<'a>: Iterator<Item = Result<Hash>>
    where
        Self: 'a;

    /// Iterator over replica namespaces in the store, returned from [`Self::list_namespaces`]
    type NamespaceIter<'a>: Iterator<Item = Result<NamespaceId>>
    where
        Self: 'a;

    /// Iterator over authors in the store, returned from [`Self::list_authors`]
    type AuthorsIter<'a>: Iterator<Item = Result<Author>>
    where
        Self: 'a;

    /// Iterator over peers in the store for a document, returned from [`Self::get_sync_peers`].
    type PeersIter<'a>: Iterator<Item = PeerIdBytes>
    where
        Self: 'a;

    /// Create a new replica for `namespace` and persist in this store.
    fn new_replica(&self, namespace: Namespace) -> Result<Replica<Self::Instance>>;

    /// List all replica namespaces in this store.
    fn list_namespaces(&self) -> Result<Self::NamespaceIter<'_>>;

    /// Open a replica from this store.
    ///
    /// Store implementers must ensure that only a single instance of [`Replica`] is created per
    /// namespace. On subsequent calls, a clone of that singleton instance must be returned.
    //
    // TODO: Add close_replica
    fn open_replica(&self, namespace: &NamespaceId) -> Result<Option<Replica<Self::Instance>>>;

    /// Close a replica.
    ///
    /// This removes the event subscription from the replica, if active, and removes the replica
    /// instance from the store's cache.
    fn close_replica(&self, namespace: &NamespaceId);

    /// Create a new author key and persist it in the store.
    fn new_author<R: CryptoRngCore + ?Sized>(&self, rng: &mut R) -> Result<Author> {
        let author = Author::new(rng);
        self.import_author(author.clone())?;
        Ok(author)
    }

    /// Import an author key pair.
    fn import_author(&self, author: Author) -> Result<()>;

    /// List all author keys in this store.
    fn list_authors(&self) -> Result<Self::AuthorsIter<'_>>;

    /// Get an author key from the store.
    fn get_author(&self, author: &AuthorId) -> Result<Option<Author>>;

    /// Get an iterator over entries of a replica.
    ///
    /// The [`GetFilter`] has several methods of filtering the returned entries.
    fn get_many(&self, namespace: NamespaceId, filter: GetFilter) -> Result<Self::GetIter<'_>>;

    /// Get an entry by key and author.
    fn get_one(
        &self,
        namespace: NamespaceId,
        author: AuthorId,
        key: impl AsRef<[u8]>,
    ) -> Result<Option<SignedEntry>>;

    /// Get all content hashes of all replicas in the store.
    fn content_hashes(&self) -> Result<Self::ContentHashesIter<'_>>;

<<<<<<< HEAD
    /// Check if a state vector contains pointers that we do not have locally.
    // TODO: This default impl is horrifyingly inefficient. Remove.
    fn has_news_for_us(&self, namespace: NamespaceId, heads: &AuthorHeads) -> Result<bool> {
        let our_heads = {
            let mut heads = AuthorHeads::default();
            let all = self.get_many(namespace, GetFilter::All)?;
            for e in all {
                let e = e?;
                heads.insert(e.author(), e.timestamp());
            }
            heads
        };
        let has_news_for_us = heads.has_news_for(&our_heads);
        Ok(has_news_for_us)
    }
=======
    /// Register a peer that has been useful to sync a document.
    fn register_useful_peer(&self, namespace: NamespaceId, peer: PeerIdBytes) -> Result<()>;

    /// Get peers to use for syncing a document.
    fn get_sync_peers(&self, namespace: &NamespaceId) -> Result<Option<Self::PeersIter<'_>>>;
>>>>>>> 898b0f7f
}

/// Filter a get query onto a namespace
#[derive(Debug, Serialize, Deserialize)]
pub enum GetFilter {
    /// No filter, list all entries
    All,
    /// Filter for exact key match
    Key(Vec<u8>),
    /// Filter for key prefix
    Prefix(Vec<u8>),
    /// Filter by author
    Author(AuthorId),
    /// Filter by key prefix and author
    AuthorAndPrefix(AuthorId, Vec<u8>),
}

impl Default for GetFilter {
    fn default() -> Self {
        Self::All
    }
}

impl GetFilter {
    /// Create a [`GetFilter`] from author and prefix options.
    pub fn author_prefix(author: Option<AuthorId>, prefix: Option<impl AsRef<[u8]>>) -> Self {
        match (author, prefix) {
            (None, None) => Self::All,
            (Some(author), None) => Self::Author(author),
            (None, Some(prefix)) => Self::Prefix(prefix.as_ref().to_vec()),
            (Some(author), Some(prefix)) => Self::AuthorAndPrefix(author, prefix.as_ref().to_vec()),
        }
    }
}<|MERGE_RESOLUTION|>--- conflicted
+++ resolved
@@ -108,7 +108,6 @@
     /// Get all content hashes of all replicas in the store.
     fn content_hashes(&self) -> Result<Self::ContentHashesIter<'_>>;
 
-<<<<<<< HEAD
     /// Check if a state vector contains pointers that we do not have locally.
     // TODO: This default impl is horrifyingly inefficient. Remove.
     fn has_news_for_us(&self, namespace: NamespaceId, heads: &AuthorHeads) -> Result<bool> {
@@ -124,13 +123,12 @@
         let has_news_for_us = heads.has_news_for(&our_heads);
         Ok(has_news_for_us)
     }
-=======
+
     /// Register a peer that has been useful to sync a document.
     fn register_useful_peer(&self, namespace: NamespaceId, peer: PeerIdBytes) -> Result<()>;
 
     /// Get peers to use for syncing a document.
     fn get_sync_peers(&self, namespace: &NamespaceId) -> Result<Option<Self::PeersIter<'_>>>;
->>>>>>> 898b0f7f
 }
 
 /// Filter a get query onto a namespace
